import httpx
from mcp.server.fastmcp import FastMCP
import logging
import os
import base64
from typing import Optional, Dict, Union, Any, List
from enum import IntEnum, Enum
import re   
from pydantic import BaseModel, Field

# Set up logging
logging.basicConfig(level=logging.INFO)

# Initialize FastMCP server
mcp = FastMCP("freshdesk-mcp")

FRESHDESK_API_KEY = os.getenv("FRESHDESK_API_KEY")
FRESHDESK_DOMAIN = os.getenv("FRESHDESK_DOMAIN")


def parse_link_header(link_header: str) -> Dict[str, Optional[int]]:
    """Parse the Link header to extract pagination information.
    
    Args:
        link_header: The Link header string from the response
        
    Returns:
        Dictionary containing next and prev page numbers
    """
    pagination = {
        "next": None,
        "prev": None
    }
    
    if not link_header:
        return pagination

    # Split multiple links if present
    links = link_header.split(',')
    
    for link in links:
        # Extract URL and rel
        match = re.search(r'<(.+?)>;\s*rel="(.+?)"', link)
        if match:
            url, rel = match.groups()
            # Extract page number from URL
            page_match = re.search(r'page=(\d+)', url)
            if page_match:
                page_num = int(page_match.group(1))
                pagination[rel] = page_num

    return pagination

# enums of ticket properties
class TicketSource(IntEnum):
    EMAIL = 1
    PORTAL = 2
    PHONE = 3
    CHAT = 7
    FEEDBACK_WIDGET = 9
    OUTBOUND_EMAIL = 10

class TicketStatus(IntEnum):
    OPEN = 2
    PENDING = 3
    RESOLVED = 4
    CLOSED = 5

class TicketPriority(IntEnum):
    LOW = 1
    MEDIUM = 2
    HIGH = 3
    URGENT = 4
class AgentTicketScope(IntEnum):
    GLOBAL_ACCESS = 1
    GROUP_ACCESS = 2
    RESTRICTED_ACCESS = 3

class UnassignedForOptions(str, Enum):
    THIRTY_MIN = "30m"
    ONE_HOUR = "1h"
    TWO_HOURS = "2h"
    FOUR_HOURS = "4h"
    EIGHT_HOURS = "8h"
    TWELVE_HOURS = "12h"
    ONE_DAY = "1d"
    TWO_DAYS = "2d"
    THREE_DAYS = "3d"

class GroupCreate(BaseModel):
    name: str = Field(..., description="Name of the group")
    description: Optional[str] = Field(None, description="Description of the group")
    agent_ids: Optional[List[int]] = Field(
        default=None, 
        description="Array of agent user ids"
    )
    auto_ticket_assign: Optional[int] = Field(
        default=0,
        ge=0,
        le=1,
        description="Automatic ticket assignment type (0 or 1)"
    )
    escalate_to: Optional[int] = Field(
        None,
        description="User ID to whom escalation email is sent if ticket is unassigned"
    )
    unassigned_for: Optional[UnassignedForOptions] = Field(
        default=UnassignedForOptions.THIRTY_MIN,
        description="Time after which escalation email will be sent"
    )

@mcp.tool()
async def get_ticket_fields() -> Dict[str, Any]:
    """Get ticket fields from Freshdesk."""
    url = f"https://{FRESHDESK_DOMAIN}/api/v2/ticket_fields"
    headers = {
        "Authorization": f"Basic {base64.b64encode(f'{FRESHDESK_API_KEY}:X'.encode()).decode()}"
    }
    async with httpx.AsyncClient() as client:
        response = await client.get(url, headers=headers)
        return response.json()
    

@mcp.tool()
async def get_tickets(page: Optional[int] = 1, per_page: Optional[int] = 30) -> Dict[str, Any]:
    """Get tickets from Freshdesk with pagination support."""
    # Validate input parameters
    if page < 1:
        return {"error": "Page number must be greater than 0"}
    
    if per_page < 1 or per_page > 100:
        return {"error": "Page size must be between 1 and 100"}

    url = f"https://{FRESHDESK_DOMAIN}/api/v2/tickets"
    
    params = {
        "page": page,
        "per_page": per_page
    }
    
    headers = {
        "Authorization": f"Basic {base64.b64encode(f'{FRESHDESK_API_KEY}:X'.encode()).decode()}",
        "Content-Type": "application/json"
    }

    async with httpx.AsyncClient() as client:
        try:
            response = await client.get(url, headers=headers, params=params)
            response.raise_for_status()
            
            # Parse pagination from Link header
            link_header = response.headers.get('Link', '')
            pagination_info = parse_link_header(link_header)
            
            tickets = response.json()
            
            return {
                "tickets": tickets,
                "pagination": {
                    "current_page": page,
                    "next_page": pagination_info.get("next"),
                    "prev_page": pagination_info.get("prev"),
                    "per_page": per_page
                }
            }
            
        except httpx.HTTPStatusError as e:
            return {"error": f"Failed to fetch tickets: {str(e)}"}
        except Exception as e:
            return {"error": f"An unexpected error occurred: {str(e)}"}

@mcp.tool()
async def create_ticket(
    subject: str,
    description: str,
    source: Union[int, str],
    priority: Union[int, str],
    status: Union[int, str],
    email: Optional[str] = None,
    requester_id: Optional[int] = None,
    custom_fields: Optional[Dict[str, Any]] = None
) -> str:
    """Create a ticket in Freshdesk"""
    # Validate requester information
    if not email and not requester_id:
        return "Error: Either email or requester_id must be provided"

    # Convert string inputs to integers if necessary
    try:
        source_val = int(source)
        priority_val = int(priority)
        status_val = int(status)
    except ValueError:
        return "Error: Invalid value for source, priority, or status"

    # Validate enum values
    if (source_val not in [e.value for e in TicketSource] or
        priority_val not in [e.value for e in TicketPriority] or
        status_val not in [e.value for e in TicketStatus]):
        return "Error: Invalid value for source, priority, or status"

    # Prepare the request data
    data = {
        "subject": subject,
        "description": description,
        "source": source_val,
        "priority": priority_val,
        "status": status_val
    }

    # Add requester information
    if email:
        data["email"] = email
    if requester_id:
        data["requester_id"] = requester_id

    # Add custom fields if provided
    if custom_fields:
        data["custom_fields"] = custom_fields

    url = f"https://{FRESHDESK_DOMAIN}/api/v2/tickets"
    headers = {
        "Authorization": f"Basic {base64.b64encode(f'{FRESHDESK_API_KEY}:X'.encode()).decode()}",
        "Content-Type": "application/json"
    }

    async with httpx.AsyncClient() as client:
        try:
            response = await client.post(url, headers=headers, json=data)
            response.raise_for_status()
            
            if response.status_code == 201:
                return "Ticket created successfully"
            
            response_data = response.json()
            return f"Success: {response_data}"
            
        except httpx.HTTPStatusError as e:
            if e.response.status_code == 400:
                # Handle validation errors and check for mandatory custom fields
                error_data = e.response.json()
                if "errors" in error_data:
                    return f"Validation Error: {error_data['errors']}"
            return f"Error: Failed to create ticket - {str(e)}"
        except Exception as e:
            return f"Error: An unexpected error occurred - {str(e)}"
    
@mcp.tool()
async def update_ticket(ticket_id: int, ticket_fields: Dict[str, Any]) -> Dict[str, Any]:
    """Update a ticket in Freshdesk."""
    if not ticket_fields:
        return {"error": "No fields provided for update"}

    url = f"https://{FRESHDESK_DOMAIN}/api/v2/tickets/{ticket_id}"
    headers = {
        "Authorization": f"Basic {base64.b64encode(f'{FRESHDESK_API_KEY}:X'.encode()).decode()}",
        "Content-Type": "application/json"
    }

    # Separate custom fields from standard fields
    custom_fields = ticket_fields.pop('custom_fields', {})
    
    # Prepare the update data
    update_data = {}
    
    # Add standard fields if they are provided
    for field, value in ticket_fields.items():
        update_data[field] = value
    
    # Add custom fields if they exist
    if custom_fields:
        update_data['custom_fields'] = custom_fields

    async with httpx.AsyncClient() as client:
        try:
            response = await client.put(url, headers=headers, json=update_data)
            response.raise_for_status()
            
            return {
                "success": True,
                "message": "Ticket updated successfully",
                "ticket": response.json()
            }
            
        except httpx.HTTPStatusError as e:
            error_message = f"Failed to update ticket: {str(e)}"
            try:
                error_details = e.response.json()
                if "errors" in error_details:
                    error_message = f"Validation errors: {error_details['errors']}"
            except Exception:
                pass
            return {
                "success": False,
                "error": error_message
            }
        except Exception as e:
            return {
                "success": False,
                "error": f"An unexpected error occurred: {str(e)}"
            }
    
@mcp.tool()
async def delete_ticket(ticket_id: int) -> str:
    """Delete a ticket in Freshdesk."""
    url = f"https://{FRESHDESK_DOMAIN}/api/v2/tickets/{ticket_id}"
    headers = {
        "Authorization": f"Basic {base64.b64encode(f'{FRESHDESK_API_KEY}:X'.encode()).decode()}"
    }
    async with httpx.AsyncClient() as client:
        response = await client.delete(url, headers=headers)
        return response.json()
    
@mcp.tool()
async def get_ticket(ticket_id: int):
    """Get a ticket in Freshdesk."""
    url = f"https://{FRESHDESK_DOMAIN}/api/v2/tickets/{ticket_id}"
    headers = {
        "Authorization": f"Basic {base64.b64encode(f'{FRESHDESK_API_KEY}:X'.encode()).decode()}"
    }   

    async with httpx.AsyncClient() as client:
        response = await client.get(url, headers=headers)
        return response.json()  

@mcp.tool()
async def search_tickets(query: str) -> Dict[str, Any]:
    """Search for tickets in Freshdesk."""
    url = f"https://{FRESHDESK_DOMAIN}/api/v2/search/tickets"
    headers = {
        "Authorization": f"Basic {base64.b64encode(f'{FRESHDESK_API_KEY}:X'.encode()).decode()}"
    }
    params = {"query": query}
    async with httpx.AsyncClient() as client:
        response = await client.get(url, headers=headers, params=params)
        return response.json()

@mcp.tool()
async def get_ticket_conversation(ticket_id: int)-> list[Dict[str, Any]]:
    """Get a ticket conversation in Freshdesk."""
    url = f"https://{FRESHDESK_DOMAIN}/api/v2/tickets/{ticket_id}/conversations"
    headers = {
        "Authorization": f"Basic {base64.b64encode(f'{FRESHDESK_API_KEY}:X'.encode()).decode()}"
    }
    async with httpx.AsyncClient() as client:
        response = await client.get(url, headers=headers)
        return response.json()

@mcp.tool()
async def create_ticket_reply(ticket_id: int,body: str)-> Dict[str, Any]:
    """Create a reply to a ticket in Freshdesk."""
    url = f"https://{FRESHDESK_DOMAIN}/api/v2/tickets/{ticket_id}/reply"
    headers = {
        "Authorization": f"Basic {base64.b64encode(f'{FRESHDESK_API_KEY}:X'.encode()).decode()}"
    }
    data = {
        "body": body
    }
    async with httpx.AsyncClient() as client:
        response = await client.post(url, headers=headers, json=data)
        return response.json()
    
@mcp.tool()
async def create_ticket_note(ticket_id: int,body: str)-> Dict[str, Any]:
    """Create a note for a ticket in Freshdesk."""
    url = f"https://{FRESHDESK_DOMAIN}/api/v2/tickets/{ticket_id}/notes"
    headers = {
        "Authorization": f"Basic {base64.b64encode(f'{FRESHDESK_API_KEY}:X'.encode()).decode()}"
    }
    data = {
        "body": body
    }
    async with httpx.AsyncClient() as client:
        response = await client.post(url, headers=headers, json=data)
        return response.json()
    
@mcp.tool()
async def update_ticket_conversation(conversation_id: int,body: str)-> Dict[str, Any]:
    """Update a conversation for a ticket in Freshdesk."""
    url = f"https://{FRESHDESK_DOMAIN}/api/v2/conversations/{conversation_id}"
    headers = {
        "Authorization": f"Basic {base64.b64encode(f'{FRESHDESK_API_KEY}:X'.encode()).decode()}"
    }
    data = {
        "body": body
    }
    async with httpx.AsyncClient() as client:
        response = await client.put(url, headers=headers, json=data)
        status_code = response.status_code
        if status_code == 200:
            return response.json()
        else:
            return f"Cannot update conversation ${response.json()}"
        
@mcp.tool()
async def get_agents(page: Optional[int] = 1, per_page: Optional[int] = 30)-> list[Dict[str, Any]]:
    """Get all agents in Freshdesk with pagination support."""
    # Validate input parameters
    if page < 1:
        return {"error": "Page number must be greater than 0"}
    
    if per_page < 1 or per_page > 100:
        return {"error": "Page size must be between 1 and 100"}
    url = f"https://{FRESHDESK_DOMAIN}/api/v2/agents"
    headers = {
        "Authorization": f"Basic {base64.b64encode(f'{FRESHDESK_API_KEY}:X'.encode()).decode()}"
    }
    params = {
        "page": page,
        "per_page": per_page
    }
    async with httpx.AsyncClient() as client:
        response = await client.get(url, headers=headers, params=params)
        return response.json() 
    
@mcp.tool()
async def list_contacts(page: Optional[int] = 1, per_page: Optional[int] = 30)-> list[Dict[str, Any]]:
    """List all contacts in Freshdesk with pagination support."""
    url = f"https://{FRESHDESK_DOMAIN}/api/v2/contacts"
    headers = {
        "Authorization": f"Basic {base64.b64encode(f'{FRESHDESK_API_KEY}:X'.encode()).decode()}"
    }
    params = {
        "page": page,
        "per_page": per_page
    }
    async with httpx.AsyncClient() as client:
        response = await client.get(url, headers=headers, params=params)
        return response.json() 

@mcp.tool()
async def get_contact(contact_id: int)-> Dict[str, Any]:
    """Get a contact in Freshdesk."""
    url = f"https://{FRESHDESK_DOMAIN}/api/v2/contacts/{contact_id}"
    headers = {
        "Authorization": f"Basic {base64.b64encode(f'{FRESHDESK_API_KEY}:X'.encode()).decode()}"
    }
    async with httpx.AsyncClient() as client:
        response = await client.get(url, headers=headers)
        return response.json()
    
@mcp.tool()
async def search_contacts(query: str)-> list[Dict[str, Any]]:
    """Search for contacts in Freshdesk."""
    url = f"https://{FRESHDESK_DOMAIN}/api/v2/contacts/autocomplete"
    headers = {
        "Authorization": f"Basic {base64.b64encode(f'{FRESHDESK_API_KEY}:X'.encode()).decode()}"
    }
    params = {"term": query}
    async with httpx.AsyncClient() as client:
        response = await client.get(url, headers=headers, params=params)
        return response.json()
    
@mcp.tool()
async def update_contact(contact_id: int, contact_fields: Dict[str, Any])-> Dict[str, Any]:
    """Update a contact in Freshdesk."""
    url = f"https://{FRESHDESK_DOMAIN}/api/v2/contacts/{contact_id}"
    headers = {
        "Authorization": f"Basic {base64.b64encode(f'{FRESHDESK_API_KEY}:X'.encode()).decode()}"
    }
    data = {}
    for field, value in contact_fields.items():
        data[field] = value
    async with httpx.AsyncClient() as client:
        response = await client.put(url, headers=headers, json=data)
        return response.json()
@mcp.tool()
async def list_canned_responses(folder_id: int)-> list[Dict[str, Any]]:
    """List all canned responses in Freshdesk."""
    url = f"https://{FRESHDESK_DOMAIN}/api/v2/canned_response_folders/{folder_id}/responses"
    headers = {
        "Authorization": f"Basic {base64.b64encode(f'{FRESHDESK_API_KEY}:X'.encode()).decode()}"
    }
    canned_responses = []
    async with httpx.AsyncClient() as client:
        response = await client.get(url, headers=headers)   
        for canned_response in response.json():
            canned_responses.append(canned_response)
    return canned_responses

@mcp.tool()
async def list_canned_response_folders()-> list[Dict[str, Any]]:
    """List all canned response folders in Freshdesk."""
    url = f"https://{FRESHDESK_DOMAIN}/api/v2/canned_response_folders"
    headers = {
        "Authorization": f"Basic {base64.b64encode(f'{FRESHDESK_API_KEY}:X'.encode()).decode()}"
    }
    async with httpx.AsyncClient() as client:   
        response = await client.get(url, headers=headers)
        return response.json()

@mcp.tool()
async def list_solution_articles(folder_id: int)-> list[Dict[str, Any]]:
    """List all solution articles in Freshdesk."""
    solution_articles = []
    url = f"https://{FRESHDESK_DOMAIN}/api/v2/solutions/folders/{folder_id}/articles"
    headers = {
        "Authorization": f"Basic {base64.b64encode(f'{FRESHDESK_API_KEY}:X'.encode()).decode()}"
    }
    async with httpx.AsyncClient() as client:
        response = await client.get(url, headers=headers)
        for article in response.json():
            solution_articles.append(article)
    return solution_articles

@mcp.tool()
async def list_solution_folders(category_id: int)-> list[Dict[str, Any]]:
    if not category_id:
        return {"error": "Category ID is required"}
    """List all solution folders in Freshdesk."""
    url = f"https://{FRESHDESK_DOMAIN}/api/v2/solutions/categories/{category_id}/folders"
    headers = {
        "Authorization": f"Basic {base64.b64encode(f'{FRESHDESK_API_KEY}:X'.encode()).decode()}"
    }
    async with httpx.AsyncClient() as client:
        response = await client.get(url, headers=headers)
        return response.json()
    
@mcp.tool()
async def list_solution_categories()-> list[Dict[str, Any]]:
    """List all solution categories in Freshdesk."""
    url = f"https://{FRESHDESK_DOMAIN}/api/v2/solutions/categories"
    headers = {
        "Authorization": f"Basic {base64.b64encode(f'{FRESHDESK_API_KEY}:X'.encode()).decode()}"
    }
    async with httpx.AsyncClient() as client:
        response = await client.get(url, headers=headers)
        return response.json()
    
@mcp.tool()
async def view_agent(agent_id: int)-> Dict[str, Any]:
    """View an agent in Freshdesk."""
    url = f"https://{FRESHDESK_DOMAIN}/api/v2/agents/{agent_id}"
    headers = {
        "Authorization": f"Basic {base64.b64encode(f'{FRESHDESK_API_KEY}:X'.encode()).decode()}"
    }
    async with httpx.AsyncClient() as client:   
        response = await client.get(url, headers=headers)
        return response.json()
    
@mcp.tool()
async def create_agent(agent_fields: Dict[str, Any]) -> Dict[str, Any]:
    """Create an agent in Freshdesk."""
    # Validate mandatory fields
    if not agent_fields.get("email") or not agent_fields.get("ticket_scope"):
        return {
            "error": "Missing mandatory fields. Both 'email' and 'ticket_scope' are required."
        }
    if agent_fields.get("ticket_scope") not in [e.value for e in AgentTicketScope]:
        return {
            "error": "Invalid value for ticket_scope. Must be one of: " + ", ".join([e.name for e in AgentTicketScope])
        }

    url = f"https://{FRESHDESK_DOMAIN}/api/v2/agents"
    headers = {
        "Authorization": f"Basic {base64.b64encode(f'{FRESHDESK_API_KEY}:X'.encode()).decode()}"
    }

    async with httpx.AsyncClient() as client:
        try:
            response = await client.post(url, headers=headers, json=agent_fields)
            response.raise_for_status()
            return response.json()
        except httpx.HTTPStatusError as e:
            return {
                "error": f"Failed to create agent: {str(e)}",
                "details": e.response.json() if e.response else None
            }

@mcp.tool()
async def update_agent(agent_id: int, agent_fields: Dict[str, Any]) -> Dict[str, Any]:
    """Update an agent in Freshdesk."""
    url = f"https://{FRESHDESK_DOMAIN}/api/v2/agents/{agent_id}"
    headers = {
        "Authorization": f"Basic {base64.b64encode(f'{FRESHDESK_API_KEY}:X'.encode()).decode()}"
    }
    async with httpx.AsyncClient() as client:
        response = await client.put(url, headers=headers, json=agent_fields)
        return response.json()

@mcp.tool()
async def search_agents(query: str) -> list[Dict[str, Any]]:
    """Search for agents in Freshdesk."""
    url = f"https://{FRESHDESK_DOMAIN}/api/v2/agents/autocomplete?term={query}"
    headers = {
        "Authorization": f"Basic {base64.b64encode(f'{FRESHDESK_API_KEY}:X'.encode()).decode()}"
    }
    async with httpx.AsyncClient() as client:
        response = await client.get(url, headers=headers)
        return response.json()
@mcp.tool()
async def list_groups(page: Optional[int] = 1, per_page: Optional[int] = 30)-> list[Dict[str, Any]]:
    """List all groups in Freshdesk."""
    url = f"https://{FRESHDESK_DOMAIN}/api/v2/groups"
    headers = {
        "Authorization": f"Basic {base64.b64encode(f'{FRESHDESK_API_KEY}:X'.encode()).decode()}"
    }
    params = {
        "page": page,
        "per_page": per_page
    }
    async with httpx.AsyncClient() as client:
        response = await client.get(url, headers=headers, params=params)
        return response.json()
    
@mcp.tool()
async def create_group(group_fields: Dict[str, Any]) -> Dict[str, Any]:
    """Create a group in Freshdesk."""
    # Validate input using Pydantic model
    try:
        validated_fields = GroupCreate(**group_fields)
        # Convert to dict for API request
        group_data = validated_fields.model_dump(exclude_none=True)
    except Exception as e:
        return {"error": f"Validation error: {str(e)}"}

    url = f"https://{FRESHDESK_DOMAIN}/api/v2/groups"
    headers = {
        "Authorization": f"Basic {base64.b64encode(f'{FRESHDESK_API_KEY}:X'.encode()).decode()}",
        "Content-Type": "application/json"
    }

    async with httpx.AsyncClient() as client:
        try:
            response = await client.post(url, headers=headers, json=group_data)
            response.raise_for_status()
            return response.json()
        except httpx.HTTPStatusError as e:
            return {
                "error": f"Failed to create group: {str(e)}",
                "details": e.response.json() if e.response else None
            }
    
@mcp.tool()
async def view_group(group_id: int) -> Dict[str, Any]:
    """View a group in Freshdesk."""
    url = f"https://{FRESHDESK_DOMAIN}/api/v2/groups/{group_id}"
    headers = {
        "Authorization": f"Basic {base64.b64encode(f'{FRESHDESK_API_KEY}:X'.encode()).decode()}"
    }
    async with httpx.AsyncClient() as client:
        response = await client.get(url, headers=headers)
        return response.json()
    
@mcp.tool()
<<<<<<< HEAD
async def update_group(group_id: int, group_fields: Dict[str, Any]) -> Dict[str, Any]:
    """Update a group in Freshdesk."""
    try:
        validated_fields = GroupCreate(**group_fields)
        # Convert to dict for API request
        group_data = validated_fields.model_dump(exclude_none=True)
    except Exception as e:
        return {"error": f"Validation error: {str(e)}"}
    url = f"https://{FRESHDESK_DOMAIN}/api/v2/groups/{group_id}"
=======
async def create_ticket_field(ticket_field_fields: Dict[str, Any]) -> Dict[str, Any]:
    """Create a ticket field in Freshdesk."""
    url = f"https://{FRESHDESK_DOMAIN}/api/v2/admin/ticket_fields"
>>>>>>> a3827d37
    headers = {
        "Authorization": f"Basic {base64.b64encode(f'{FRESHDESK_API_KEY}:X'.encode()).decode()}"
    }
    async with httpx.AsyncClient() as client:
<<<<<<< HEAD
        try:
            response = await client.put(url, headers=headers, json=group_data)
            response.raise_for_status()
            return response.json()
        except httpx.HTTPStatusError as e:
            return {
                "error": f"Failed to update group: {str(e)}",
                "details": e.response.json() if e.response else None
            }
=======
        response = await client.post(url, headers=headers, json=ticket_field_fields)
        return response.json()
@mcp.tool()
async def view_ticket_field(ticket_field_id: int) -> Dict[str, Any]:
    """View a ticket field in Freshdesk."""
    url = f"https://{FRESHDESK_DOMAIN}/api/v2/admin/ticket_fields/{ticket_field_id}"
    headers = {
        "Authorization": f"Basic {base64.b64encode(f'{FRESHDESK_API_KEY}:X'.encode()).decode()}"
    }
    async with httpx.AsyncClient() as client:
        response = await client.get(url, headers=headers)
        return response.json()
    
@mcp.tool()
async def update_ticket_field(ticket_field_id: int, ticket_field_fields: Dict[str, Any]) -> Dict[str, Any]:
    """Update a ticket field in Freshdesk."""
    url = f"https://{FRESHDESK_DOMAIN}/api/v2/admin/ticket_fields/{ticket_field_id}"
    headers = {
        "Authorization": f"Basic {base64.b64encode(f'{FRESHDESK_API_KEY}:X'.encode()).decode()}"
    }
    async with httpx.AsyncClient() as client:
        response = await client.put(url, headers=headers, json=ticket_field_fields)
        return response.json()

>>>>>>> a3827d37
def main():
    logging.info("Starting Freshdesk MCP server")
    mcp.run(transport='stdio')

if __name__ == "__main__":
    main()<|MERGE_RESOLUTION|>--- conflicted
+++ resolved
@@ -643,7 +643,38 @@
         return response.json()
     
 @mcp.tool()
-<<<<<<< HEAD
+async def create_ticket_field(ticket_field_fields: Dict[str, Any]) -> Dict[str, Any]:
+    """Create a ticket field in Freshdesk."""
+    url = f"https://{FRESHDESK_DOMAIN}/api/v2/admin/ticket_fields"
+    headers = {
+        "Authorization": f"Basic {base64.b64encode(f'{FRESHDESK_API_KEY}:X'.encode()).decode()}"
+    }
+    async with httpx.AsyncClient() as client:
+        response = await client.post(url, headers=headers, json=ticket_field_fields)
+        return response.json()
+@mcp.tool()
+async def view_ticket_field(ticket_field_id: int) -> Dict[str, Any]:
+    """View a ticket field in Freshdesk."""
+    url = f"https://{FRESHDESK_DOMAIN}/api/v2/admin/ticket_fields/{ticket_field_id}"
+    headers = {
+        "Authorization": f"Basic {base64.b64encode(f'{FRESHDESK_API_KEY}:X'.encode()).decode()}"
+    }
+    async with httpx.AsyncClient() as client:
+        response = await client.get(url, headers=headers)
+        return response.json()
+    
+@mcp.tool()
+async def update_ticket_field(ticket_field_id: int, ticket_field_fields: Dict[str, Any]) -> Dict[str, Any]:
+    """Update a ticket field in Freshdesk."""
+    url = f"https://{FRESHDESK_DOMAIN}/api/v2/admin/ticket_fields/{ticket_field_id}"
+    headers = {
+        "Authorization": f"Basic {base64.b64encode(f'{FRESHDESK_API_KEY}:X'.encode()).decode()}"
+    }
+    async with httpx.AsyncClient() as client:
+        response = await client.put(url, headers=headers, json=ticket_field_fields)
+        return response.json()
+
+@mcp.tool()
 async def update_group(group_id: int, group_fields: Dict[str, Any]) -> Dict[str, Any]:
     """Update a group in Freshdesk."""
     try:
@@ -653,16 +684,6 @@
     except Exception as e:
         return {"error": f"Validation error: {str(e)}"}
     url = f"https://{FRESHDESK_DOMAIN}/api/v2/groups/{group_id}"
-=======
-async def create_ticket_field(ticket_field_fields: Dict[str, Any]) -> Dict[str, Any]:
-    """Create a ticket field in Freshdesk."""
-    url = f"https://{FRESHDESK_DOMAIN}/api/v2/admin/ticket_fields"
->>>>>>> a3827d37
-    headers = {
-        "Authorization": f"Basic {base64.b64encode(f'{FRESHDESK_API_KEY}:X'.encode()).decode()}"
-    }
-    async with httpx.AsyncClient() as client:
-<<<<<<< HEAD
         try:
             response = await client.put(url, headers=headers, json=group_data)
             response.raise_for_status()
@@ -672,32 +693,6 @@
                 "error": f"Failed to update group: {str(e)}",
                 "details": e.response.json() if e.response else None
             }
-=======
-        response = await client.post(url, headers=headers, json=ticket_field_fields)
-        return response.json()
-@mcp.tool()
-async def view_ticket_field(ticket_field_id: int) -> Dict[str, Any]:
-    """View a ticket field in Freshdesk."""
-    url = f"https://{FRESHDESK_DOMAIN}/api/v2/admin/ticket_fields/{ticket_field_id}"
-    headers = {
-        "Authorization": f"Basic {base64.b64encode(f'{FRESHDESK_API_KEY}:X'.encode()).decode()}"
-    }
-    async with httpx.AsyncClient() as client:
-        response = await client.get(url, headers=headers)
-        return response.json()
-    
-@mcp.tool()
-async def update_ticket_field(ticket_field_id: int, ticket_field_fields: Dict[str, Any]) -> Dict[str, Any]:
-    """Update a ticket field in Freshdesk."""
-    url = f"https://{FRESHDESK_DOMAIN}/api/v2/admin/ticket_fields/{ticket_field_id}"
-    headers = {
-        "Authorization": f"Basic {base64.b64encode(f'{FRESHDESK_API_KEY}:X'.encode()).decode()}"
-    }
-    async with httpx.AsyncClient() as client:
-        response = await client.put(url, headers=headers, json=ticket_field_fields)
-        return response.json()
-
->>>>>>> a3827d37
 def main():
     logging.info("Starting Freshdesk MCP server")
     mcp.run(transport='stdio')
